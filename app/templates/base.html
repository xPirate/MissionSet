
<!DOCTYPE html>
<html>
<head>
  <meta charset="utf-8">
  <meta name="viewport" content="width=device-width, initial-scale=1">
<<<<<<< HEAD
  <title>MissionSet</title>
=======
  <a href="/"><title>MissionSet Lite</title></a>
>>>>>>> be7fa274
  <link rel="stylesheet" href="/static/styles.css">
  <script>(function(){try{if(localStorage.getItem('ms-theme')==='dark')document.documentElement.classList.add('dark')}catch(e){}})();</script>
</head>
<body>
  <div class="layout">
    <aside class="sidebar">
<<<<<<< HEAD
      <a href="/"><div class="brand">MissionSet</div></a>

       <div class="nav-label">General</div>
=======
      <div class="brand">MissionSet</div>
           </nav>
      <div class="nav-label">General</div>
>>>>>>> be7fa274
      <nav class="nav">
        <a href="/">Dashboard</a>
        <a href="/data">All Reports</a>
        <a href="/data/new">Add</a>
        <a href="/search">Search</a>
      </nav>
<<<<<<< HEAD
      
=======
>>>>>>> be7fa274
      <div class="nav-label">Modules</div>
      <nav class="nav">
        <a href="/module/Recon">Recon</a>
        <a href="/module/Mission">Mission</a>
        <a href="/module/Medical">Medical</a>
        <a href="/module/Emergency">Emergency</a>
        <a href="/module/Notice">Notice</a>
      </nav>
<<<<<<< HEAD

     

      <div class="nav-label">Account</div>
      <nav class="nav">
        {% if user %}
          <span class="muted">Signed in as {{ profile.name or user.username }}</span>
          <a href="/profile">Profile</a>
          {% if user.is_admin %}<a href="/admin/users">Admin</a>{% endif %}
          <form class="inline" method="post" action="/auth/logout"><button type="submit">Logout</button></form>
        {% else %}
          <a href="/auth/login">Login</a>
          <a href="/auth/register">Register</a>
        {% endif %}
      </nav>

      <button id="themeToggle" class="toggle">🌓 Toggle</button>
=======
      <button id="themeToggle" class="toggle">Lightswitch</button>
>>>>>>> be7fa274
    </aside>
    <main class="container">
      {% block content %}{% endblock %}
    </main>
  </div>

  <script>
    const t=document.getElementById('themeToggle');
    if(t){t.addEventListener('click',()=>{const r=document.documentElement;const d=r.classList.toggle('dark');try{localStorage.setItem('ms-theme',d?'dark':'light')}catch(e){}})}
  </script>
</body>
</html><|MERGE_RESOLUTION|>--- conflicted
+++ resolved
@@ -4,36 +4,26 @@
 <head>
   <meta charset="utf-8">
   <meta name="viewport" content="width=device-width, initial-scale=1">
-<<<<<<< HEAD
+
   <title>MissionSet</title>
-=======
-  <a href="/"><title>MissionSet Lite</title></a>
->>>>>>> be7fa274
-  <link rel="stylesheet" href="/static/styles.css">
+ <link rel="stylesheet" href="/static/styles.css">
   <script>(function(){try{if(localStorage.getItem('ms-theme')==='dark')document.documentElement.classList.add('dark')}catch(e){}})();</script>
 </head>
 <body>
   <div class="layout">
     <aside class="sidebar">
-<<<<<<< HEAD
+
       <a href="/"><div class="brand">MissionSet</div></a>
 
        <div class="nav-label">General</div>
-=======
-      <div class="brand">MissionSet</div>
-           </nav>
-      <div class="nav-label">General</div>
->>>>>>> be7fa274
+
       <nav class="nav">
         <a href="/">Dashboard</a>
         <a href="/data">All Reports</a>
         <a href="/data/new">Add</a>
         <a href="/search">Search</a>
       </nav>
-<<<<<<< HEAD
-      
-=======
->>>>>>> be7fa274
+
       <div class="nav-label">Modules</div>
       <nav class="nav">
         <a href="/module/Recon">Recon</a>
@@ -42,8 +32,6 @@
         <a href="/module/Emergency">Emergency</a>
         <a href="/module/Notice">Notice</a>
       </nav>
-<<<<<<< HEAD
-
      
 
       <div class="nav-label">Account</div>
@@ -60,9 +48,8 @@
       </nav>
 
       <button id="themeToggle" class="toggle">🌓 Toggle</button>
-=======
-      <button id="themeToggle" class="toggle">Lightswitch</button>
->>>>>>> be7fa274
+
+
     </aside>
     <main class="container">
       {% block content %}{% endblock %}
